from flax.core import frozen_dict
import flax.linen as nn
from flax.training import checkpoints
import jax
import jax.numpy as jnp


def unbatched_gather(x, ids_keep):
    return x[ids_keep, Ellipsis]


batched_gather = jax.vmap(unbatched_gather)


def get_2d_sincos_pos_embed(embed_dim, grid_size, cls_token=False):
    """
    grid_size: int of the grid height and width
    return:
    pos_embed: [grid_size*grid_size, embed_dim] or [1+grid_size*grid_size, embed_dim] (w/ or w/o cls_token)
    """
    grid_h = jnp.arange(grid_size, dtype=jnp.bfloat16)
    grid_w = jnp.arange(grid_size, dtype=jnp.bfloat16)
    grid = jnp.meshgrid(grid_w, grid_h)  # here w goes first
    grid = jnp.stack(grid, axis=0)

    grid = grid.reshape([2, 1, grid_size, grid_size])
    pos_embed = get_2d_sincos_pos_embed_from_grid(embed_dim, grid)
    if cls_token:
        pos_embed = jnp.concatenate([jnp.zeros([1, embed_dim]), pos_embed], axis=0)
    return pos_embed


def get_2d_sincos_pos_embed_from_grid(embed_dim, grid):
    assert embed_dim % 2 == 0

    # use half of dimensions to encode grid_h
    emb_h = get_1d_sincos_pos_embed_from_grid(embed_dim // 2, grid[0])  # (H*W, D/2)
    emb_w = get_1d_sincos_pos_embed_from_grid(embed_dim // 2, grid[1])  # (H*W, D/2)

    emb = jnp.concatenate([emb_h, emb_w], axis=1)  # (H*W, D)
    return emb


def get_1d_sincos_pos_embed_from_grid(embed_dim, pos):
    """
    embed_dim: output dimension for each position
    pos: a list of positions to be encoded: size (M,)
    out: (M, D)
    """
    assert embed_dim % 2 == 0
    omega = jnp.arange(embed_dim // 2, dtype=jnp.bfloat16)
    omega /= embed_dim / 2.
    omega = 1. / 10000**omega  # (D/2,)

    pos = pos.reshape(-1)  # (M,)
    out = jnp.einsum('m,d->md', pos, omega)  # (M, D/2), outer product

    emb_sin = jnp.sin(out)  # (M, D/2)
    emb_cos = jnp.cos(out)  # (M, D/2)

    emb = jnp.concatenate([emb_sin, emb_cos], axis=1)  # (M, D)
    return emb


class Block(nn.Module):
    d_model: int
    heads: int
    dropout_rate: float
    attn_dropout_rate: float
    deterministic: bool
    mlp_ratio: float = 4.0

    def setup(self):
        self.ln1 = nn.LayerNorm(param_dtype=jnp.bfloat16)
        self.ln2 = nn.LayerNorm(param_dtype=jnp.bfloat16)
        self.attention = nn.SelfAttention(
            num_heads=self.heads,
            dropout_rate=self.attn_dropout_rate,
            deterministic=self.deterministic,
            param_dtype=jnp.bfloat16,
        )

        mlp_width = int(self.mlp_ratio * self.d_model)
        self.mlp = nn.Sequential(
            [
                nn.Dense(mlp_width, param_dtype=jnp.bfloat16),
                nn.gelu,
                nn.Dense(self.d_model, param_dtype=jnp.bfloat16),
                nn.Dropout(
                    self.dropout_rate,
                    deterministic=self.deterministic
                ),
            ]
        )

    def __call__(self, x, attn_mask=None):
        # B, T, _ = x.shape
        # # causal_mask = nn.make_causal_mask(jnp.ones((B, T)))
        x = x + self.attention(self.ln1(x), attn_mask)
        x = x + self.mlp(self.ln2(x))
        return x


class UIL(nn.Module):
    image_size: int
    patch_size: int
    width: int
    layers: int
    heads: int

    noise_std: float
    mask_ratio: float
    decoder_layers: int
    decoder_width: int
    decoder_heads: int

    deterministic: bool
    mlp_ratio: float = 4.0
    dropout_rate: float = 0.0
    attn_dropout_rate: float = 0.0

    def setup(self):
        # Encoder
        self.conv1 = nn.Conv(
            self.width,
            (self.patch_size, self.patch_size),
            strides=(self.patch_size, self.patch_size),
            use_bias=False,
            param_dtype=jnp.bfloat16,
        )
        grid_size = self.image_size // self.patch_size
        self.positional_embedding = self.param(
            'pos_embed',
            lambda _, shape: get_2d_sincos_pos_embed(shape[1], shape[0], cls_token=True),
            (grid_size, self.width),
        ).astype(jnp.bfloat16)
        self.class_embedding = self.param(
            'class_embed',
            nn.initializers.normal(stddev=1 / jnp.sqrt(self.width)),
            (self.width,),
        ).astype(jnp.bfloat16)
        self.transformer = nn.Sequential([
            Block(
                d_model=self.width,
                heads=self.heads,
                attn_dropout_rate=self.attn_dropout_rate,
                dropout_rate=self.dropout_rate,
                deterministic=self.deterministic,
            )
            for _ in range(self.layers)
        ])

        self.ln_pre = nn.LayerNorm(param_dtype=jnp.bfloat16)
        self.ln_post = nn.LayerNorm(param_dtype=jnp.bfloat16)

        # Decoder
        self.decoder_embed = nn.Dense(self.decoder_width, use_bias=True, param_dtype=jnp.bfloat16)
        self.mask_token = self.param(
            'mask_token',
            nn.initializers.normal(stddev=1 / jnp.sqrt(self.decoder_width)),
            (self.decoder_width,),
        ).astype(jnp.bfloat16)
        self.decoder_positional_embedding = self.param(
            'dec_pos_embed',
            lambda _, shape: get_2d_sincos_pos_embed(shape[1], shape[0], cls_token=True),
            (grid_size, self.decoder_width),
        )
        self.decoder = nn.Sequential([
            Block(
                d_model=self.decoder_width,
                heads=self.decoder_heads,
                attn_dropout_rate=self.attn_dropout_rate,
                dropout_rate=self.dropout_rate,
                deterministic=self.deterministic,
            )
            for _ in range(self.decoder_layers)
        ])
        self.dec_ln_pre = nn.LayerNorm(param_dtype=jnp.bfloat16)
        self.dec_ln_post = nn.LayerNorm(param_dtype=jnp.bfloat16)
        self.decoder_pred = nn.Dense(
            self.patch_size**2 * 3,
            use_bias=True,
            param_dtype=jnp.bfloat16,
        )  # decoder to patch

        self.noise_pred = nn.Dense(self.patch_size**2 * 3, use_bias=True, param_dtype=jnp.bfloat16)

    def random_masking(self, x, mask_ratio, rng):
        N, L, D = x.shape  # batch, length, dim
        len_keep = int(L * (1 - mask_ratio))

        rng, key = jax.random.split(rng)
        noise = jax.random.uniform(key, shape=(N, L), dtype=x.dtype)  # noise in [0, 1]

        # sort noise for each sample
        ids_shuffle = jnp.argsort(noise, axis=1)  # ascend: small is keep, large is remove
        ids_restore = jnp.argsort(ids_shuffle, axis=1)

        # keep the first subset
        ids_keep = ids_shuffle[:, :len_keep]
        x_masked = batched_gather(x, ids_keep)

        # generate the binary mask: 0 is keep, 1 is remove
        mask = jnp.ones((N, L), dtype=x.dtype)
        mask = mask.at[:, :len_keep].set(0)
        # unshuffle to get the binary mask
        mask = batched_gather(mask, ids_restore)
        return x_masked, mask, ids_restore

    def encode_mae(self, x, mask_ratio, rng):
        x = self.conv1(x)  # [*, grid, grid, width]
        x = x.reshape((x.shape[0], -1, x.shape[-1]))  # [*, grid ** 2, width]

        x = x + self.positional_embedding[1:, :].astype(x.dtype)

        # masking: length -> length * mask_ratio
        x, mask, ids_restore = self.random_masking(x, mask_ratio, rng)

        cls_token = (
            self.class_embedding.astype(x.dtype)
            + self.positional_embedding[:1, :].astype(x.dtype)
        )
        cls_token = jnp.broadcast_to(cls_token, (x.shape[0], 1, self.width))
        x = jnp.concatenate([cls_token, x], axis=1)

        x = self.ln_pre(x)
        x = self.transformer(x)
        x = self.ln_post(x)

        return x, mask, ids_restore

    def decode_mae(self, x, ids_restore):
        x = self.decoder_embed(x)

        mask_tokens = jnp.tile(
            self.mask_token,
            (x.shape[0], ids_restore.shape[1] + 1 - x.shape[1], 1)
        )
        x_ = jnp.concatenate([x[:, 1:, :], mask_tokens], axis=1)
        x_ = batched_gather(x_, ids_restore)
        x = jnp.concatenate([x[:, :1, :], x_], axis=1)

        x = x + self.decoder_positional_embedding.astype(x.dtype)

        x = self.dec_ln_pre(x)
        x = self.decoder(x)
        x = self.dec_ln_post(x)
        x = self.decoder_pred(x)
        x = x[:, 1:, :]
        return x

    def perturb(self, x, noise_std, rng):
        noise = jax.random.normal(rng, shape=x.shape, dtype=x.dtype)
        x = x + noise_std * noise

        x = self.conv1(x)  # [*, grid, grid, width]
        x = x.reshape((x.shape[0], -1, x.shape[-1]))  # [*, grid ** 2, width]

        x = x + self.positional_embedding[1:, :].astype(x.dtype)
        cls_token = self.class_embedding.astype(x.dtype) + \
                    self.positional_embedding[:1, :].astype(x.dtype)
        cls_token = jnp.broadcast_to(cls_token, (x.shape[0], 1, self.width))
        x = jnp.concatenate([cls_token, x], axis=1)

        x = self.ln_pre(x)
        x = self.transformer(x)
        x = self.ln_post(x)

        return x, noise

    def denoise(self, x):
        x = self.decoder_embed(x)

        x = x + self.decoder_positional_embedding.astype(x.dtype)

        x = self.dec_ln_pre(x)
        x = self.decoder(x)
        x = self.dec_ln_post(x)
        x = self.noise_pred(x)
        x = x[:, 1:, :]
        return x

    def __call__(self, x, rng):
<<<<<<< HEAD
        rng_denoise, rng_mae = jax.random.split(rng)

        # Denoising
        x_perturb, true_noise = self.perturb(x, self.noise_std, rng_denoise)
        pred_noise = self.denoise(x_perturb)

        # MAE
        latent, mask, ids_restore = self.encode_mae(x, self.mask_ratio, rng_mae)
        pred_mae = self.decode_mae(latent, ids_restore)
        return pred_mae, mask, pred_noise, true_noise
=======
        latent, mask, ids_restore = self.encode_image(x, self.mask_ratio, rng)
        pred = self.decode_image(latent, ids_restore)
        return pred, mask


class UILClassifier(nn.Module):
    encoder: nn.Module

    hidden_dim: int
    n_layers: int
    deterministic: bool

    n_classes: int

    dropout_rate: float = 0.0

    def setup(self):
        mlp_layers = sum(
            (
                [
                    nn.Dense(self.hidden_dim, param_dtype=jnp.bfloat16),
                    nn.gelu,
                    nn.Dropout(
                        self.dropout_rate,
                        deterministic=self.deterministic
                    ),
                ]
                for _ in range(self.n_layers)
            ),
            start=[]
        )
        self.mlp = nn.Sequential(mlp_layers)
        self.class_head = nn.Dense(self.n_classes)

    @staticmethod
    def insert_pretrained_params(ckpt_path, params: frozen_dict.FrozenDict):
        # Parallel loading seems broken
        pretrained_params = checkpoints.restore_checkpoint(ckpt_path, None, parallel=False)['params']
        params = params.unfreeze()
        params['encoder'] = pretrained_params
        return frozen_dict.freeze(params)

    def __call__(self, x, rng):
        x_encoded, _, _ = self.encoder.encode_image(x, 0.0, rng)
        x_encoded = x_encoded.reshape((x_encoded.shape[0], -1))  # flatten
        logits = self.class_head(self.mlp(x_encoded))
        return logits
>>>>>>> 8ab806aa
<|MERGE_RESOLUTION|>--- conflicted
+++ resolved
@@ -281,7 +281,6 @@
         return x
 
     def __call__(self, x, rng):
-<<<<<<< HEAD
         rng_denoise, rng_mae = jax.random.split(rng)
 
         # Denoising
@@ -292,10 +291,6 @@
         latent, mask, ids_restore = self.encode_mae(x, self.mask_ratio, rng_mae)
         pred_mae = self.decode_mae(latent, ids_restore)
         return pred_mae, mask, pred_noise, true_noise
-=======
-        latent, mask, ids_restore = self.encode_image(x, self.mask_ratio, rng)
-        pred = self.decode_image(latent, ids_restore)
-        return pred, mask
 
 
 class UILClassifier(nn.Module):
@@ -339,5 +334,4 @@
         x_encoded, _, _ = self.encoder.encode_image(x, 0.0, rng)
         x_encoded = x_encoded.reshape((x_encoded.shape[0], -1))  # flatten
         logits = self.class_head(self.mlp(x_encoded))
-        return logits
->>>>>>> 8ab806aa
+        return logits